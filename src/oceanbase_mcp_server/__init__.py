<<<<<<< HEAD
from oceanbase_mcp_server import server
from . import server_on_fastmcp
=======
>>>>>>> 65c5fe86
import asyncio
import argparse

from . import server


def main():
    """Main entry point for the package."""
    parser = argparse.ArgumentParser()
    parser.add_argument(
        "--legacy", type=bool, default=False, help="Whether to enable legacy mode."
    )
    parser.add_argument(
        "--transport", type=str, default="stdio", help="Whether to enable legacy mode."
    )
    args = parser.parse_args()

    if args.legacy:
        asyncio.run(server.main())
    else:
        if args.transport == "stdio":
            server_on_fastmcp.main()
        else:
            server_on_fastmcp.main(transport="sse")


# Expose important items at package level
__all__ = ["main", "server"]<|MERGE_RESOLUTION|>--- conflicted
+++ resolved
@@ -1,8 +1,5 @@
-<<<<<<< HEAD
 from oceanbase_mcp_server import server
 from . import server_on_fastmcp
-=======
->>>>>>> 65c5fe86
 import asyncio
 import argparse
 
